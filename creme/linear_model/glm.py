--- conflicted
+++ resolved
@@ -65,14 +65,7 @@
         self.weights = self.optimizer.update_before_pred(w=self.weights)
 
         # Calculate the gradient
-<<<<<<< HEAD
         gradient, loss_gradient = self._eval_gradient(x=x, y=y, sample_weight=sample_weight)
-=======
-        gradient = {
-            i: xi * g_loss + 2. * self.l2 * self.weights.get(i, 0.)
-            for i, xi in x.items()
-        }
->>>>>>> eeaa2778
 
         # Update the intercept
         self.intercept -= self.intercept_lr.get(self.optimizer.n_iterations) * loss_gradient
@@ -96,15 +89,10 @@
         intercept_lr (optim.schedulers.Scheduler or float): Learning rate scheduler used for
             updating the intercept. If a `float` is passed, then an instance of
             `optim.schedulers.Constant` will be used. Setting this to 0 implies that the intercept
-<<<<<<< HEAD
             will be not be updated. Setting this to 0 means that no intercept will be used.
         l2 (float): Amount of L2 regularization used to push weights towards 0.
         clip_gradient (float): Clips the absolute value of each gradient value.
         initializer (optim.Initializer): Weights initialization scheme.
-=======
-            will be not be updated.
-        clip_gradient (float): Clips the absolute value of each gradient value.
->>>>>>> eeaa2778
 
     Attributes:
         weights (collections.defaultdict): The current weights.
@@ -143,13 +131,8 @@
 
     """
 
-<<<<<<< HEAD
-    def __init__(self, optimizer=None, loss=None, l2=.0001, intercept=0., intercept_lr=.01,
+    def __init__(self, optimizer=None, loss=None, l2=.0, intercept=0., intercept_lr=.01,
                  clip_gradient=1e12, initializer=None):
-=======
-    def __init__(self, optimizer=None, loss=None, l2=0., intercept=0., intercept_lr=.01,
-                 clip_gradient=1e12):
->>>>>>> eeaa2778
         super().__init__(
             optimizer=(
                 optim.SGD(optim.schedulers.InverseScaling(.01, .25))
@@ -284,15 +267,11 @@
         intercept_lr (optim.schedulers.Scheduler or float): Learning rate scheduler used for
             updating the intercept. If a `float` is passed, then an instance of
             `optim.schedulers.Constant` will be used. Setting this to 0 implies that the intercept
-<<<<<<< HEAD
             will be not be updated. Setting this to 0 means that no intercept will be used.
         l2 (float): Amount of L2 regularization used to push weights towards 0.
         clip_gradient (float): Clips the absolute value of each gradient value.
         initializer (optim.Initializer): Weights initialization scheme.
-=======
-            will be not be updated.
         clip_gradient (float): Clips the absolute value of each gradient value.
->>>>>>> eeaa2778
 
     Attributes:
         weights (collections.defaultdict): The current weights.
@@ -324,14 +303,9 @@
         to converge.
 
     """
-
-<<<<<<< HEAD
-    def __init__(self, optimizer=None, loss=None, l2=.0001, intercept=0., intercept_lr=.01,
+    
+    def __init__(self, optimizer=None, loss=None, l2=.0, intercept=0., intercept_lr=.01,
                  clip_gradient=1e12, initializer=None):
-=======
-    def __init__(self, optimizer=None, loss=None, l2=0., intercept=0., intercept_lr=.01,
-                 clip_gradient=1e12):
->>>>>>> eeaa2778
         super().__init__(
             optimizer=optim.SGD(.01) if optimizer is None else optimizer,
             loss=optim.losses.Log() if loss is None else loss,
