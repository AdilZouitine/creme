--- conflicted
+++ resolved
@@ -52,8 +52,6 @@
         optimizer (torch.optim.Optimizer)
         batch_size (int)
 
-<<<<<<< HEAD
-=======
     Example:
 
         ::
@@ -94,7 +92,6 @@
             >>> model_selection.progressive_val_score(X_y, model, metric).get()
             2.80563...
 
->>>>>>> 6b83cd26
     """
 
     def __init__(self, net, loss_fn, optimizer, batch_size=1):
